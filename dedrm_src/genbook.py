--- conflicted
+++ resolved
@@ -1,12 +1,9 @@
 #! /usr/bin/python
 # vim:ts=4:sw=4:softtabstop=4:smarttab:expandtab
 
-<<<<<<< HEAD
 from __future__ import print_function
-=======
 from .convert2xml import encodeNumber
 
->>>>>>> a1077421
 class Unbuffered:
     def __init__(self, stream):
         self.stream = stream
